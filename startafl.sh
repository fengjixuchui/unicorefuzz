--- conflicted
+++ resolved
@@ -2,15 +2,8 @@
 export PATH=./AFLplusplus:$PATH
 if [ -z "$1" ]; then
 	echo "[*] Unicorefuzz running AFL master node. Supply an id to spawn additional workers."
-<<<<<<< HEAD
-	afl-fuzz -U -m none -i afl_inputs -o afl_outputs -t 1000 -M master -- python harness.py @@ || exit 1
-else 
-	echo "[*] Unicorefuzz running AFL worker with id $1"
-	afl-fuzz -U -m none -i afl_inputs -o afl_outputs -t 1000 -S fuzzer$1 -- python harness.py @@ || exit 1
-=======
 	afl-fuzz -U -m none -i afl_inputs -o afl_outputs -t 4000+ -M master -- python harness.py @@ || exit 1
 else 
 	echo "[*] Unicorefuzz running AFL worker with id $1"
 	afl-fuzz -U -m none -i afl_inputs -o afl_outputs -t 4000+ -S fuzzer$1 -- python harness.py @@ || exit 1
->>>>>>> 68b8ade7
 fi